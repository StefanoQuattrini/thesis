import backend
from .assembly import assemble, assemble_system
from .solving import solve
from .projection import project
from .interpolation import interpolate
from .types import Function, Constant, DirichletBC, FunctionSpace
if backend.__name__ != "firedrake":
    from .types import Expression
    from .types import io
    from .newton_solver import NewtonSolver
    from .lusolver import LUSolver
from .variational_solver import (NonlinearVariationalProblem, NonlinearVariationalSolver,
                                 LinearVariationalProblem, LinearVariationalSolver)
from pyadjoint import (Tape, set_working_tape, get_working_tape,
                       pause_annotation, continue_annotation,
                       ReducedFunctional,
                       taylor_test,
                       compute_gradient, compute_hessian,
                       AdjFloat, Control, minimize, MinimizationProblem,
<<<<<<< HEAD
                       IPOPTSolver, ROLSolver, InequalityConstraint, EqualityConstraint)
=======
                       IPOPTSolver, ROLSolver, InequalityConstraint,
                       MoolaOptimizationProblem)
>>>>>>> 9ad3d1db

tape = Tape()
set_working_tape(tape)<|MERGE_RESOLUTION|>--- conflicted
+++ resolved
@@ -17,12 +17,8 @@
                        taylor_test,
                        compute_gradient, compute_hessian,
                        AdjFloat, Control, minimize, MinimizationProblem,
-<<<<<<< HEAD
-                       IPOPTSolver, ROLSolver, InequalityConstraint, EqualityConstraint)
-=======
-                       IPOPTSolver, ROLSolver, InequalityConstraint,
+                       IPOPTSolver, ROLSolver, InequalityConstraint, EqualityConstraint,
                        MoolaOptimizationProblem)
->>>>>>> 9ad3d1db
 
 tape = Tape()
 set_working_tape(tape)
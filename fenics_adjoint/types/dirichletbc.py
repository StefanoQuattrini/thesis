--- conflicted
+++ resolved
@@ -107,18 +107,28 @@
         adj_inputs = adj_inputs[0]
         adj_output = None
         for adj_input in adj_inputs:
-<<<<<<< HEAD
             if isinstance(c, Constant):
                 adj_value = backend.Function(self.parent_space)
                 adj_input.apply(adj_value.vector())
+                if self.function_space != self.parent_space:
+                    vec = compat.extract_bc_subvector(adj_value, self.collapsed_space, bc)
+                    adj_value = compat.function_from_vector(self.collapsed_space, vec)
+
                 if adj_value.ufl_shape == () or adj_value.ufl_shape[0] <= 1:
                     r = adj_value.vector().sum()
                 else:
-                    r = []
-                    for i in range(adj_value.ufl_shape[0]):
-                        # TODO: This might not be the optimal way to extract the subfunction vectors.
-                        r.append(adj_value.sub(i, deepcopy=True).vector().sum())
-                    r = numpy.array(r)
+                    output = []
+                    subindices = _extract_subindices(self.function_space)
+                    for indices in subindices:
+                        current_subfunc = adj_value
+                        prev_idx = None
+                        for i in indices:
+                            if prev_idx is not None:
+                                current_subfunc = current_subfunc.sub(prev_idx)
+                            prev_idx = i
+                        output.append(current_subfunc.sub(prev_idx, deepcopy=True).vector().sum())
+
+                    r = numpy.array(output)
             elif isinstance(c, Function):
                 # TODO: This gets a little complicated.
                 #       The function may belong to a different space,
@@ -129,55 +139,16 @@
                 adj_value = backend.Function(self.parent_space)
                 adj_input.apply(adj_value.vector())
                 r = compat.extract_bc_subvector(adj_value, c.function_space(), bc)
-            else:
-                continue
+            elif isinstance(c, backend.Expression):
+                adj_value = backend.Function(self.parent_space)
+                adj_input.apply(adj_value.vector())
+                output = compat.extract_bc_subvector(adj_value, self.collapsed_space, bc)
+                r  = [[output, self.collapsed_space]]
             if adj_output is None:
                 adj_output = r
             else:
                 adj_output += r
         return adj_output
-=======
-            for block_variable in self.get_dependencies():
-                c = block_variable.output
-                if isinstance(c, Constant):
-                    adj_value = backend.Function(self.parent_space)
-                    adj_input.apply(adj_value.vector())
-                    if self.function_space != self.parent_space:
-                        vec = compat.extract_bc_subvector(adj_value, self.collapsed_space, bc)
-                        adj_value = compat.function_from_vector(self.collapsed_space, vec)
-
-                    if adj_value.ufl_shape == () or adj_value.ufl_shape[0] <= 1:
-                        block_variable.add_adj_output(adj_value.vector().sum())
-                    else:
-                        adj_output = []
-                        subindices = _extract_subindices(self.function_space)
-                        for indices in subindices:
-                            current_subfunc = adj_value
-                            prev_idx = None
-                            for i in indices:
-                                if prev_idx is not None:
-                                    current_subfunc = current_subfunc.sub(prev_idx)
-                                prev_idx = i
-                            adj_output.append(current_subfunc.sub(prev_idx, deepcopy=True).vector().sum())
-
-                        block_variable.add_adj_output(numpy.array(adj_output))
-                elif isinstance(c, Function):
-                    # TODO: This gets a little complicated.
-                    #       The function may belong to a different space,
-                    #       and with `Function.set_allow_extrapolation(True)`
-                    #       you can even use the Function outside its domain.
-                    # For now we will just assume the FunctionSpace is the same for
-                    # the BC and the Function.
-                    adj_value = backend.Function(self.parent_space)
-                    adj_input.apply(adj_value.vector())
-                    adj_output = compat.extract_bc_subvector(adj_value, c.function_space(), bc)
-                    block_variable.add_adj_output(adj_output)
-                elif isinstance(c, backend.Expression):
-                    adj_value = backend.Function(self.parent_space)
-                    adj_input.apply(adj_value.vector())
-                    adj_output = compat.extract_bc_subvector(adj_value, self.collapsed_space, bc)
-                    block_variable.add_adj_output([[adj_output, self.collapsed_space]])
->>>>>>> ead265b0
 
     @no_annotations
     def evaluate_tlm(self):
@@ -198,62 +169,10 @@
             m = compat.create_bc(bc, value=tlm_input)
             output.add_tlm_output(m)
 
-<<<<<<< HEAD
     def evaluate_hessian_component(self, inputs, hessian_inputs, adj_inputs, block_variable, idx,
                                    relevant_dependencies, prepared=None):
         # The same as evaluate_adj but with hessian values.
         return self.evaluate_adj_component(inputs, hessian_inputs, block_variable, idx)
-=======
-    @no_annotations
-    def evaluate_hessian(self):
-        # TODO: This is the exact same as evaluate_adj for now. Consider refactoring for no duplicate code.
-        bc = self.get_outputs()[0].saved_output
-        hessian_inputs = self.get_outputs()[0].hessian_value
-
-        if hessian_inputs is None:
-            return
-
-        for hessian_input in hessian_inputs:
-            for block_variable in self.get_dependencies():
-                c = block_variable.output
-                if isinstance(c, Constant):
-                    hessian_value = backend.Function(self.parent_space)
-                    hessian_input.apply(hessian_value.vector())
-                    if self.function_space != self.parent_space:
-                        vec = compat.extract_bc_subvector(hessian_value, self.collapsed_space, bc)
-                        hessian_value = compat.function_from_vector(self.collapsed_space, vec)
-
-                    if hessian_value.ufl_shape == () or hessian_value.ufl_shape[0] <= 1:
-                        block_variable.add_hessian_output(hessian_value.vector().sum())
-                    else:
-                        hessian_output = []
-                        subindices = _extract_subindices(self.function_space)
-                        for indices in subindices:
-                            current_subfunc = hessian_value
-                            prev_idx = None
-                            for i in indices:
-                                if prev_idx is not None:
-                                    current_subfunc = current_subfunc.sub(prev_idx)
-                                prev_idx = i
-                            hessian_output.append(current_subfunc.sub(prev_idx, deepcopy=True).vector().sum())
-                        block_variable.add_hessian_output(numpy.array(hessian_output))
-                elif isinstance(c, Function):
-                    # TODO: This gets a little complicated.
-                    #       The function may belong to a different space,
-                    #       and with `Function.set_allow_extrapolation(True)`
-                    #       you can even use the Function outside its domain.
-                    # For now we will just assume the FunctionSpace is the same for
-                    # the BC and the Function.
-                    hessian_value = backend.Function(self.parent_space)
-                    hessian_input.apply(hessian_value.vector())
-                    hessian_output = compat.extract_bc_subvector(hessian_value, c.function_space(), bc)
-                    block_variable.add_hessian_output(hessian_output)
-                elif isinstance(c, backend.Expression):
-                    hessian_value = backend.Function(self.parent_space)
-                    hessian_input.apply(hessian_value.vector())
-                    hessian_output = compat.extract_bc_subvector(hessian_value, self.collapsed_space, bc)
-                    block_variable.add_hessian_output([[hessian_output, self.collapsed_space]])
->>>>>>> ead265b0
 
     @no_annotations
     def recompute(self):

--- conflicted
+++ resolved
@@ -108,39 +108,6 @@
         adj_inputs = adj_inputs[0]
         adj_output = None
         for adj_input in adj_inputs:
-<<<<<<< HEAD
-            for block_variable in self.get_dependencies():
-                c = block_variable.output
-                if isinstance(c, Constant):
-                    adj_value = backend.Function(self.parent_space)
-                    adj_input.apply(adj_value.vector())
-                    if len(self.function_space.component()) > 0:
-                        collapsed_subspace = self.function_space.collapse()
-                    else:
-                        collapsed_subspace = self.function_space
-                    adj_value = compat.extract_bc_subfunction(adj_value,
-                                                              collapsed_subspace,
-                                                              bc)
-                    if adj_value.ufl_shape == () or adj_value.ufl_shape[0] <= 1:
-                        block_variable.add_adj_output(adj_value.vector().sum())
-                    else:
-                        adj_output = []
-                        for i in range(adj_value.ufl_shape[0]):
-                            # TODO: This might not be the optimal way to extract the subfunction vectors.
-                            adj_output.append(adj_value.sub(i, deepcopy=True).vector().sum())
-                        block_variable.add_adj_output(numpy.array(adj_output))
-                elif isinstance(c, Function):
-                    # TODO: This gets a little complicated.
-                    #       The function may belong to a different space,
-                    #       and with `Function.set_allow_extrapolation(True)`
-                    #       you can even use the Function outside its domain.
-                    # For now we will just assume the FunctionSpace is the same for
-                    # the BC and the Function.
-                    adj_value = backend.Function(self.parent_space)
-                    adj_input.apply(adj_value.vector())
-                    adj_output = compat.extract_bc_subvector(adj_value, c.function_space(), bc)
-                    block_variable.add_adj_output(adj_output)
-=======
             if isinstance(c, Constant):
                 adj_value = backend.Function(self.parent_space)
                 adj_input.apply(adj_value.vector())
@@ -184,7 +151,6 @@
             else:
                 adj_output += r
         return adj_output
->>>>>>> d0f2fce0
 
     def evaluate_tlm_component(self, inputs, tlm_inputs, block_variable, idx, prepared=None):
         bc = block_variable.saved_output
@@ -203,54 +169,10 @@
             m = compat.create_bc(bc, value=tlm_input)
         return m
 
-<<<<<<< HEAD
-    @no_annotations
-    def evaluate_hessian(self):
-        # TODO: This is the exact same as evaluate_adj for now. Consider refactoring for no duplicate code.
-        bc = self.get_outputs()[0].saved_output
-        hessian_inputs = self.get_outputs()[0].hessian_value
-
-        if hessian_inputs is None:
-            return
-
-        for hessian_input in hessian_inputs:
-            for block_variable in self.get_dependencies():
-                c = block_variable.output
-                if isinstance(c, Constant):
-                    hessian_value = backend.Function(self.parent_space)
-                    hessian_input.apply(hessian_value.vector())
-                    if len(self.function_space.component()) > 0:
-                        collapsed_subspace = self.function_space.collapse()
-                    else:
-                        collapsed_subspace = self.function_space
-                    hessian_value = compat.extract_bc_subfunction(hessian_value,
-                                                                  collapsed_subspace,
-                                                                  bc)
-                    if hessian_value.ufl_shape == () or hessian_value.ufl_shape[0] <= 1:
-                        block_variable.add_hessian_output(hessian_value.vector().sum())
-                    else:
-                        hessian_output = []
-                        for i in range(hessian_value.ufl_shape[0]):
-                            # TODO: This might not be the optimal way to extract the subfunction vectors.
-                            hessian_output.append(hessian_value.sub(i, deepcopy=True).vector().sum())
-                        block_variable.add_hessian_output(numpy.array(hessian_output))
-                elif isinstance(c, Function):
-                    # TODO: This gets a little complicated.
-                    #       The function may belong to a different space,
-                    #       and with `Function.set_allow_extrapolation(True)`
-                    #       you can even use the Function outside its domain.
-                    # For now we will just assume the FunctionSpace is the same for
-                    # the BC and the Function.
-                    hessian_value = backend.Function(self.parent_space)
-                    hessian_input.apply(hessian_value.vector())
-                    hessian_output = compat.extract_bc_subvector(hessian_value, c.function_space(), bc)
-                    block_variable.add_hessian_output(hessian_output)
-=======
     def evaluate_hessian_component(self, inputs, hessian_inputs, adj_inputs, block_variable, idx,
                                    relevant_dependencies, prepared=None):
         # The same as evaluate_adj but with hessian values.
         return self.evaluate_adj_component(inputs, hessian_inputs, block_variable, idx)
->>>>>>> d0f2fce0
 
     @no_annotations
     def recompute(self):

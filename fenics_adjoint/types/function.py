import backend
import ufl

from pyadjoint.adjfloat import AdjFloat
from pyadjoint.block import Block
from pyadjoint.overloaded_type import (OverloadedType, FloatingType,
                                       create_overloaded_object,
                                       register_overloaded_type,
                                       get_overloaded_class)
from pyadjoint.tape import get_working_tape, annotate_tape, stop_annotating, \
    no_annotations
from . import compat
from .compat import gather
<<<<<<< HEAD
from .function_assigner import FunctionAssigner, FunctionAssignerBlock
from pyadjoint.enlisting import Enlist
=======
import numpy
>>>>>>> 51545c76


@register_overloaded_type
class Function(FloatingType, backend.Function):
    def __init__(self, *args, **kwargs):
        super(Function, self).__init__(*args,
                                       block_class=kwargs.pop("block_class",
                                                              None),
                                       _ad_floating_active=kwargs.pop(
                                           "_ad_floating_active", False),
                                       _ad_args=kwargs.pop("_ad_args", None),
                                       output_block_class=kwargs.pop(
                                           "output_block_class", None),
                                       _ad_output_args=kwargs.pop(
                                           "_ad_output_args", None),
                                       _ad_outputs=kwargs.pop("_ad_outputs",
                                                              None),
                                       annotate=kwargs.pop("annotate", True),
                                       **kwargs)
        backend.Function.__init__(self, *args, **kwargs)

    @classmethod
    def _ad_init_object(cls, obj):
        return compat.function_from_vector(obj.function_space(), obj.vector(), cls=cls)

    def copy(self, *args, **kwargs):
        annotate = annotate_tape(kwargs)
        deepcopy = kwargs.pop("deepcopy", False)
        if deepcopy:
            func = Function(self.function_space(), self._cpp_object.vector().copy())
        else:
            func = Function(self.function_space(), self._cpp_object.vector())

        if annotate:
            if deepcopy:
                block = AssignBlock(func, self)
                tape = get_working_tape()
                tape.add_block(block)
                block.add_output(func.create_block_variable())
            else:
                # TODO: Implement. Here we would need to use floating types.
                pass

        return func

    def assign(self, other, *args, **kwargs):
        """To disable the annotation, just pass :py:data:`annotate=False` to this routine, and it acts exactly like the
        Dolfin assign call."""
        # do not annotate in case of self assignment
        annotate = annotate_tape(kwargs) and self != other
        if annotate:
            if not isinstance(other, ufl.core.operator.Operator):
                other = create_overloaded_object(other)
            block = AssignBlock(self, other)
            tape = get_working_tape()
            tape.add_block(block)

        with stop_annotating():
            ret = super(Function, self).assign(other, *args, **kwargs)

        if annotate:
            block.add_output(self.create_block_variable())

        return ret

    def split(self, *args, **kwargs):
        deepcopy = kwargs.get("deepcopy", False)
        annotate = annotate_tape(kwargs)
        num_sub_spaces = backend.Function.function_space(self).num_sub_spaces()
        if not annotate:
            if deepcopy:
                ret = tuple(create_overloaded_object(f)
                            for f in backend.Function.split(self, *args, **kwargs))
            else:
                ret = tuple(Function(self, i)
                            for i in range(num_sub_spaces))
        elif deepcopy:
            ret = []
            fs = []
            for idx, f in enumerate(backend.Function.split(self, *args, **kwargs)):
                f = create_overloaded_object(f)
                fs.append(f.function_space())
                ret.append(f)
            fa = FunctionAssigner(fs, self.function_space())
            block = FunctionAssignerBlock(fa, Enlist(self))
            tape = get_working_tape()
            tape.add_block(block)
            for output in ret:
                block.add_output(output.block_variable)
            ret = tuple(ret)
        else:
            ret = tuple(Function(self, i,
                                 block_class=SplitBlock,
                                 _ad_floating_active=True,
                                 _ad_args=[self, i],
                                 _ad_output_args=[i],
                                 output_block_class=MergeBlock,
                                 _ad_outputs=[self])
                        for i in range(num_sub_spaces))
        return ret

    def __call__(self, *args, **kwargs):
        annotate = False
        if len(args) == 1 and isinstance(args[0], (numpy.ndarray,)):
            annotate = annotate_tape(kwargs)

        if annotate:
            block = EvalBlock(self, args[0])
            tape = get_working_tape()
            tape.add_block(block)

        with stop_annotating():
            out = backend.Function.__call__(self, *args, **kwargs)

        if annotate:
            out = create_overloaded_object(out)
            block.add_output(out.create_block_variable())

        return out

    def vector(self):
        vec = backend.Function.vector(self)
        vec.function = self
        return vec

    @no_annotations
    def _ad_convert_type(self, value, options=None):
        options = {} if options is None else options
        riesz_representation = options.get("riesz_representation", "l2")

        if riesz_representation == "l2":
            return compat.function_from_vector(self.function_space(), value, cls=Function)
        elif riesz_representation == "L2":
            ret = Function(self.function_space())
            u = backend.TrialFunction(self.function_space())
            v = backend.TestFunction(self.function_space())
            M = backend.assemble(backend.inner(u, v) * backend.dx)
            compat.linalg_solve(M, ret.vector(), value)
            return ret
        elif riesz_representation == "H1":
            ret = Function(self.function_space())
            u = backend.TrialFunction(self.function_space())
            v = backend.TestFunction(self.function_space())
            M = backend.assemble(
                backend.inner(u, v) * backend.dx + backend.inner(
                    backend.grad(u), backend.grad(v)) * backend.dx)
            compat.linalg_solve(M, ret.vector(), value)
            return ret
        elif callable(riesz_representation):
            return riesz_representation(value)
        else:
            raise NotImplementedError(
                "Unknown Riesz representation %s" % riesz_representation)

    @no_annotations
    def _ad_create_checkpoint(self):
        if self.block is None:
            # TODO: This might crash if annotate=False, but still using a sub-function.
            #       Because subfunction.copy(deepcopy=True) raises the can't access vector error.
            return self.copy(deepcopy=True)

<<<<<<< HEAD
        dep = self.block.get_dependencies()[0].saved_output
        return dep.sub(self.block.idx, deepcopy=True)
=======
        dep = self.block.get_dependencies()[0]
        return backend.Function.sub(dep.saved_output, self.block.idx,
                                    deepcopy=False)
>>>>>>> 51545c76

    def _ad_restore_at_checkpoint(self, checkpoint):
        return checkpoint

    @no_annotations
    def adj_update_value(self, value):
        self.original_block_variable.checkpoint = value._ad_create_checkpoint()

    @no_annotations
    def _ad_mul(self, other):
        r = get_overloaded_class(backend.Function)(self.function_space())
        backend.Function.assign(r, self * other)
        return r

    @no_annotations
    def _ad_add(self, other):
        r = get_overloaded_class(backend.Function)(self.function_space())
        backend.Function.assign(r, self + other)
        return r

    def _ad_dot(self, other, options=None):
        options = {} if options is None else options
        riesz_representation = options.get("riesz_representation", "l2")
        if riesz_representation == "l2":
            return self.vector().inner(other.vector())
        elif riesz_representation == "L2":
            return backend.assemble(backend.inner(self, other) * backend.dx)
        elif riesz_representation == "H1":
            return backend.assemble(
                (backend.inner(self, other) + backend.inner(backend.grad(self),
                                                            backend.grad(
                                                                other))) * backend.dx)
        else:
            raise NotImplementedError(
                "Unknown Riesz representation %s" % riesz_representation)

    @staticmethod
    def _ad_assign_numpy(dst, src, offset):
        range_begin, range_end = dst.vector().local_range()
        m_a_local = src[offset + range_begin:offset + range_end]
        dst.vector().set_local(m_a_local)
        dst.vector().apply('insert')
        offset += dst.vector().size()
        return dst, offset

    @staticmethod
    def _ad_to_list(m):
        if not hasattr(m, "gather"):
            m_v = m.vector()
        else:
            m_v = m
        m_a = gather(m_v)

        return m_a.tolist()

    def _ad_copy(self):
        r = get_overloaded_class(backend.Function)(self.function_space())
        backend.Function.assign(r, self)
        return r

    def _ad_dim(self):
        return self.function_space().dim()

    def _ad_imul(self, other):
        vec = self.vector()
        vec *= other

    def _ad_iadd(self, other):
        vec = self.vector()
        # FIXME: PETSc complains when we add the same vector to itself.
        # So we make a copy.
        vec += other.vector().copy()

    def _reduce(self, r, r0):
        vec = self.vector().get_local()
        for i in range(len(vec)):
            r0 = r(vec[i], r0)
        return r0

    def _applyUnary(self, f):
        vec = self.vector()
        npdata = vec.get_local()
        for i in range(len(npdata)):
            npdata[i] = f(npdata[i])
        vec.set_local(npdata)
        vec.apply("insert")

    def _applyBinary(self, f, y):
        vec = self.vector()
        npdata = vec.get_local()
        npdatay = y.vector().get_local()
        for i in range(len(npdata)):
            npdata[i] = f(npdata[i], npdatay[i])
        vec.set_local(npdata)
        vec.apply("insert")

    def __deepcopy__(self, memodict={}):
        return self.copy(deepcopy=True)


def _extract_functions_from_lincom(lincom, functions=None):
    functions = functions or []
    if isinstance(lincom, backend.Function):
        functions.append(lincom)
        return functions
    else:
        for op in lincom.ufl_operands:
            functions = _extract_functions_from_lincom(op, functions)
    return functions


class EvalBlock(Block):
    def __init__(self, func, coords):
        super().__init__()
        self.add_dependency(func)
        self.coords = coords

    def evaluate_adj_component(self, inputs, adj_inputs, block_variable, idx, prepared=None):
        p = backend.Point(numpy.array(self.coords))
        V = inputs[0].function_space()
        dofs = V.dofmap()
        mesh = V.mesh()
        element = V.element()
        visited = []
        adj_vec = Function(V).vector()

        for cell_idx in range(len(mesh.cells())):
            cell = backend.Cell(mesh, cell_idx)
            if cell.contains(p):
                for ref_dof, dof in enumerate(dofs.cell_dofs(cell_idx)):
                    if dof in visited:
                        continue
                    visited.append(dof)
                    basis = element.evaluate_basis(ref_dof,
                                                   p.array(),
                                                   cell.get_coordinate_dofs(),
                                                   cell.orientation())
                    adj_vec[dof] = basis.dot(adj_inputs[idx])
        return adj_vec

    def recompute_component(self, inputs, block_variable, idx, prepared):
        return inputs[0](self.coords)


class AssignBlock(Block):
    def __init__(self, func, other):
        super(AssignBlock, self).__init__()
        self.other = None
        self.lincom = False
        if isinstance(other, OverloadedType):
            self.add_dependency(other, no_duplicates=True)
        else:
            # Assume that this is a linear combination
            functions = _extract_functions_from_lincom(other)
            for f in functions:
                self.add_dependency(f, no_duplicates=True)
            self.expr = other
            self.lincom = True

    def prepare_evaluate_adj(self, inputs, adj_inputs, relevant_dependencies):
        V = self.get_outputs()[0].output.function_space()
        adj_input_func = compat.function_from_vector(V, adj_inputs[0])

        if not self.lincom:
            return adj_input_func
        # If what was assigned was not a lincom (only currently relevant in firedrake),
        # then we need to replace the coefficients in self.expr with new values.
        replace_map = {}
        for dep in self.get_dependencies():
            replace_map[dep.output] = dep.saved_output
        expr = ufl.replace(self.expr, replace_map)
        return expr, adj_input_func

    def evaluate_adj_component(self, inputs, adj_inputs, block_variable, idx,
                               prepared=None):
        if not self.lincom:
            if isinstance(block_variable.output, (AdjFloat, backend.Constant)):
                return adj_inputs[0].sum()
            else:
                adj_output = backend.Function(
                    block_variable.output.function_space())
                adj_output.assign(prepared)
                return adj_output.vector()
        else:
            # Linear combination
            expr, adj_input_func = prepared
            adj_output = backend.Function(
                block_variable.output.function_space())
            diff_expr = ufl.algorithms.expand_derivatives(
                ufl.derivative(expr, block_variable.saved_output,
                               adj_input_func)
            )
            adj_output.assign(diff_expr)
            return adj_output.vector()

    def prepare_evaluate_tlm(self, inputs, tlm_inputs, relevant_outputs):
        if not self.lincom:
            return None

        replace_map = {}
        for dep in self.get_dependencies():
            V = dep.output.function_space()
            tlm_input = dep.tlm_value or backend.Function(V)
            replace_map[dep.output] = tlm_input
        expr = ufl.replace(self.expr, replace_map)

        return expr

    def evaluate_tlm_component(self, inputs, tlm_inputs, block_variable, idx,
                               prepared=None):
        if not self.lincom:
            return tlm_inputs[0]

        expr = prepared
        V = block_variable.output.function_space()
        tlm_output = backend.Function(V)
        backend.Function.assign(tlm_output, expr)
        return tlm_output

    def prepare_evaluate_hessian(self, inputs, hessian_inputs, adj_inputs,
                                 relevant_dependencies):
        return self.prepare_evaluate_adj(inputs, hessian_inputs,
                                         relevant_dependencies)

    def evaluate_hessian_component(self, inputs, hessian_inputs, adj_inputs,
                                   block_variable, idx,
                                   relevant_dependencies, prepared=None):
        # Current implementation assumes lincom in hessian,
        # otherwise we need second-order derivatives here.
        return self.evaluate_adj_component(inputs, hessian_inputs,
                                           block_variable, idx, prepared)

    def prepare_recompute_component(self, inputs, relevant_outputs):
        if not self.lincom:
            return None

        replace_map = {}
        for dep in self.get_dependencies():
            replace_map[dep.output] = dep.saved_output
        return ufl.replace(self.expr, replace_map)

    def recompute_component(self, inputs, block_variable, idx, prepared):
        if not self.lincom:
            prepared = inputs[0]
        output = backend.Function(block_variable.output.function_space())
        backend.Function.assign(output, prepared)
        return output


class SplitBlock(Block):
    def __init__(self, func, idx):
        super(SplitBlock, self).__init__()
        self.add_dependency(func)
        self.idx = idx

    def evaluate_adj_component(self, inputs, adj_inputs, block_variable, idx,
                               prepared=None):
        return adj_inputs[0]

    def evaluate_tlm_component(self, inputs, tlm_inputs, block_variable, idx,
                               prepared=None):
        return backend.Function.sub(tlm_inputs[0], self.idx, deepcopy=True)

    def evaluate_hessian_component(self, inputs, hessian_inputs, adj_inputs,
                                   block_variable, idx,
                                   relevant_dependencies, prepared=None):
        return hessian_inputs[0]

    def recompute_component(self, inputs, block_variable, idx, prepared):
        return backend.Function.sub(inputs[0], self.idx, deepcopy=True)


# TODO: This block is not valid in fenics and not correctly implemented. It should never be used.
class MergeBlock(Block):
    def __init__(self, func, idx):
        super(MergeBlock, self).__init__()
        self.add_dependency(func)
        self.idx = idx

    def evaluate_adj_component(self, inputs, adj_inputs, block_variable, idx,
                               prepared=None):
        return adj_inputs[0]

    def evaluate_tlm(self):
        tlm_input = self.get_dependencies()[0].tlm_value
        if tlm_input is None:
            return
        output = self.get_outputs()[0]
        fs = output.output.function_space()
        f = backend.Function(fs)
        output.add_tlm_output(
            backend.assign(f.sub(self.idx), tlm_input)
        )

    def evaluate_hessian_component(self, inputs, hessian_inputs, adj_inputs,
                                   block_variable, idx,
                                   relevant_dependencies, prepared=None):
        return hessian_inputs[0]

    def recompute(self):
        dep = self.get_dependencies()[0].checkpoint
        output = self.get_outputs()[0].checkpoint
        backend.assign(backend.Function.sub(output, self.idx), dep)<|MERGE_RESOLUTION|>--- conflicted
+++ resolved
@@ -11,12 +11,9 @@
     no_annotations
 from . import compat
 from .compat import gather
-<<<<<<< HEAD
 from .function_assigner import FunctionAssigner, FunctionAssignerBlock
 from pyadjoint.enlisting import Enlist
-=======
 import numpy
->>>>>>> 51545c76
 
 
 @register_overloaded_type
@@ -178,14 +175,8 @@
             #       Because subfunction.copy(deepcopy=True) raises the can't access vector error.
             return self.copy(deepcopy=True)
 
-<<<<<<< HEAD
         dep = self.block.get_dependencies()[0].saved_output
-        return dep.sub(self.block.idx, deepcopy=True)
-=======
-        dep = self.block.get_dependencies()[0]
-        return backend.Function.sub(dep.saved_output, self.block.idx,
-                                    deepcopy=False)
->>>>>>> 51545c76
+        return dep.sub(self.block.idx, deepcopy=False)
 
     def _ad_restore_at_checkpoint(self, checkpoint):
         return checkpoint

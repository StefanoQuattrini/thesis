--- conflicted
+++ resolved
@@ -1,12 +1,9 @@
 import backend
 from pyadjoint.tape import get_working_tape, no_annotations
 from pyadjoint.overloaded_type import OverloadedType
-<<<<<<< HEAD
 from .compat import constant_function_firedrake_compat
-=======
 from pyadjoint.block import Block
 from .types import create_overloaded_object
->>>>>>> ac20bee4
 
 
 class Constant(OverloadedType, backend.Constant):
@@ -39,7 +36,6 @@
         self.original_block_output.checkpoint = value._ad_create_checkpoint()
 
     def _ad_convert_type(self, value, options={}):
-<<<<<<< HEAD
         value = constant_function_firedrake_compat(value)
         return Constant(value)
 
@@ -55,10 +51,6 @@
             fs_element = element.__class__(*args)
         return backend.FunctionSpace(mesh, fs_element)
 
-=======
-        return Constant(value)
-
->>>>>>> ac20bee4
     def _ad_create_checkpoint(self):
         if self.ufl_shape == ():
             return Constant(self)
@@ -79,7 +71,6 @@
         return sum(self.values()*other.values())
 
 
-<<<<<<< HEAD
 def ufl_shape_workaround(values):
     """Workaround because of the following behaviour in FEniCS/Firedrake
 
@@ -102,7 +93,8 @@
     if len(values) == 1:
         return values[0]
     return values
-=======
+
+
 class AssignBlock(Block):
     def __init__(self, func, other):
         super(AssignBlock, self).__init__()
@@ -126,4 +118,3 @@
         other_bo = deps[1]
 
         backend.Constant.assign(self.get_outputs()[0].get_saved_output(), other_bo.get_saved_output())
->>>>>>> ac20bee4

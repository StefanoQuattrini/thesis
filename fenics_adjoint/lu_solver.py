--- conflicted
+++ resolved
@@ -84,11 +84,7 @@
         self.block_helper = kwargs.pop("block_helper")
         self.method = kwargs.pop("lu_solver_method")
 
-<<<<<<< HEAD
-    def _assemble_and_solve_adj_eq(self, dFdu_form, dJdu, bcs, compute_bdy=True):
-=======
-    def _assemble_and_solve_adj_eq(self, dFdu_form, dJdu, bdy):
->>>>>>> 65e42f21
+    def _assemble_and_solve_adj_eq(self, dFdu_form, dJdu, compute_bdy):
         dJdu_copy = dJdu.copy()
 
         solver = self.block_helper.adjoint_solver

--- conflicted
+++ resolved
@@ -131,6 +131,7 @@
             self.uppervec = uppervec
             return res
 
+        @no_annotations
         def solve(self):
             """
             Solve the optimization problem and return the optimized
@@ -157,16 +158,7 @@
             res = self.rolobjective.checkGradient(x, g, 7, 1)
             return res
 
-<<<<<<< HEAD
 except ImportError:
-=======
-    @no_annotations
-    def solve(self):
-        """
-        Solve the optimization problem and return the optimized
-        parameters.
-        """
->>>>>>> 404f962b
 
     class ROLSolver(object):
         def __init__(self, *args, **kwargs):

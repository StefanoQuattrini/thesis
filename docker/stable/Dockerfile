# Builds a Docker image with dolfin-adjoint stable version built from
# git sources. The image is at:
#
#    https://quay.io/repository/dolfinadjoint/dolfin-adjoint
#
# Authors:
# Simon W. Funke <simon@simula.no>
# Jack S. Hale <jack.hale@uni.lu>

FROM quay.io/fenicsproject/stable:2017.2.0
MAINTAINER Simon W. Funke <simon@simula.no>
ARG DOLFIN_ADJOINT_BRANCH="release"
ARG MOOLA_BRANCH="master"

USER fenics
ENV IPOPT_VER=3.12.9

COPY dolfin-adjoint.conf $FENICS_HOME/dolfin-adjoint.conf

USER fenics
ENV IPOPT_VER=3.12.9

COPY dolfin-adjoint.conf $FENICS_HOME/dolfin-adjoint.conf

USER root
RUN apt-get -qq update && \
    apt-get -y install libjsoncpp-dev && \
    apt-get clean && \
    rm -rf /var/lib/apt/lists/* /tmp/* /var/tmp/*
<<<<<<< HEAD
RUN /bin/bash -l -c "pip3 install git+git://github.com/funsim/moola.git@${MOOLA_BRANCH}"
RUN /bin/bash -l -c "pip3 install git+https://bitbucket.org/dolfin-adjoint/pyadjoint.git@${DOLFIN_ADJOINT_BRANCH}"
=======
RUN /bin/bash -l -c "pip3 install git+https://bitbucket.org/dolfin-adjoint/pyadjoint.git@release"
>>>>>>> b1af124b
RUN /bin/bash -l -c "pip3 install --ignore-installed scipy"
RUN /bin/bash -l -c "source $FENICS_HOME/dolfin-adjoint.conf && \
                     update_ipopt && \
                     update_pyipopt && \
                     clean_up"

USER fenics
COPY WELCOME $FENICS_HOME/WELCOME
RUN echo "source $FENICS_HOME/dolfin-adjoint.conf" >> $FENICS_HOME/.bash_profile

RUN /bin/bash -l -c "python3 -c \"import fenics_adjoint\""
RUN /bin/bash -l -c "python3 -c \"import dolfin; import pyipopt\""
#RUN /bin/bash -l -c "python3 -c \"import Optizelle"

USER root<|MERGE_RESOLUTION|>--- conflicted
+++ resolved
@@ -7,7 +7,7 @@
 # Simon W. Funke <simon@simula.no>
 # Jack S. Hale <jack.hale@uni.lu>
 
-FROM quay.io/fenicsproject/stable:2017.2.0
+FROM quay.io/fenicsproject/stable:2018.1.0.r2
 MAINTAINER Simon W. Funke <simon@simula.no>
 ARG DOLFIN_ADJOINT_BRANCH="release"
 ARG MOOLA_BRANCH="master"
@@ -27,12 +27,8 @@
     apt-get -y install libjsoncpp-dev && \
     apt-get clean && \
     rm -rf /var/lib/apt/lists/* /tmp/* /var/tmp/*
-<<<<<<< HEAD
 RUN /bin/bash -l -c "pip3 install git+git://github.com/funsim/moola.git@${MOOLA_BRANCH}"
 RUN /bin/bash -l -c "pip3 install git+https://bitbucket.org/dolfin-adjoint/pyadjoint.git@${DOLFIN_ADJOINT_BRANCH}"
-=======
-RUN /bin/bash -l -c "pip3 install git+https://bitbucket.org/dolfin-adjoint/pyadjoint.git@release"
->>>>>>> b1af124b
 RUN /bin/bash -l -c "pip3 install --ignore-installed scipy"
 RUN /bin/bash -l -c "source $FENICS_HOME/dolfin-adjoint.conf && \
                      update_ipopt && \
@@ -45,6 +41,5 @@
 
 RUN /bin/bash -l -c "python3 -c \"import fenics_adjoint\""
 RUN /bin/bash -l -c "python3 -c \"import dolfin; import pyipopt\""
-#RUN /bin/bash -l -c "python3 -c \"import Optizelle"
 
 USER root
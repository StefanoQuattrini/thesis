from fenics import *
from fenics_adjoint import *

def test_linear_problem():
    mesh = IntervalMesh(10, 0, 1)
    V = FunctionSpace(mesh, "Lagrange", 1)

    f = Function(V)
    f.vector()[:] = 1

    u = TrialFunction(V)
    u_ = Function(V)
    v = TestFunction(V)
    bc = DirichletBC(V, Constant(1), "on_boundary")

    def J(f):
        a = f*inner(grad(u), grad(v))*dx
        L = f*v*dx
        solve(a == L, u_, bc)
        return assemble(u_**2*dx)

    _test_adjoint(J, f)

def test_nonlinear_problem():
    mesh = IntervalMesh(10, 0, 1)
    V = FunctionSpace(mesh, "Lagrange", 1)

    f = Function(V)
    f.vector()[:] = 1

    u = Function(V)
    v = TestFunction(V)
    bc = DirichletBC(V, Constant(1), "on_boundary")

    def J(f):
        a = f*inner(grad(u), grad(v))*dx + u**2*v*dx - f*v*dx
        L = 0
        solve(a == L, u, bc)
        return assemble(u**2*dx)

    _test_adjoint(J, f)

def test_mixed_boundary():
    mesh = UnitSquareMesh(10,10)

    V = FunctionSpace(mesh,"CG",1)
    u = TrialFunction(V)
    u_ = Function(V)
    v = TestFunction(V)

    class Up(SubDomain):
        def inside(self, x, on_boundary):
            return near(x[1], 1)

    class Down(SubDomain):
        def inside(self, x, on_boundary):
            return near(x[1], 0)

    class Left(SubDomain):
        def inside(self, x, on_boundary):
            return near(x[0], 0)

    class Right(SubDomain):
        def inside(self, x, on_boundary):
            return near(x[0], 1)

    left = Left()
    right = Right()
    up = Up()
    down = Down()

    boundary = FacetFunction("size_t", mesh)
    boundary.set_all(0)
    up.mark(boundary, 1)
    down.mark(boundary,2)
    ds = Measure("ds", subdomain_data=boundary)

    bc1 = DirichletBC(V,Expression("x[1]*x[1]", degree=1),left)
    bc2 = DirichletBC(V,2,right)
    bc = [bc1,bc2]

    g1 = Constant(2)
    g2 = Constant(1)
    f = Function(V)
    f.vector()[:] = 10

    def J(f):
        a = f*inner(grad(u), grad(v))*dx
        L = inner(f,v)*dx + inner(g1,v)*ds(1) + inner(g2,v)*ds(2)

        solve(a==L,u_,bc)

        return assemble(u_**2*dx)

    _test_adjoint(J, f)


def test_wrt_constant_dirichlet_boundary():
    mesh = UnitSquareMesh(10, 10)
    V = FunctionSpace(mesh, "Lagrange", 1)

    c = Constant(1)

    u = TrialFunction(V)
    u_ = Function(V)
    v = TestFunction(V)
    bc = DirichletBC(V, Constant(1), "on_boundary")

    def J(bc):
        a = inner(grad(u), grad(v))*dx
        L = c*v*dx
        solve(a == L, u_, bc)
        return assemble(u_**2*dx)

    _test_adjoint_constant_boundary(J, bc)

def _test_wrt_function_dirichlet_boundary():
    mesh = IntervalMesh(10, 0, 1)
    V = FunctionSpace(mesh, "Lagrange", 1)

    c = Constant(1)

    u = TrialFunction(V)
    u_ = Function(V)
    v = TestFunction(V)
    f = project(Expression("1", degree=1), V)
    bc = DirichletBC(V, f, "on_boundary")

    def J(bc):
        a = inner(grad(u), grad(v))*dx
        L = c*v*dx
        solve(a == L, u_, bc)
        return assemble(u_**2*dx)

    _test_adjoint_function_boundary(J, bc, f)


def test_wrt_function_dirichlet_boundary():
    mesh = UnitSquareMesh(10,10)

    V = FunctionSpace(mesh,"CG",1)
    u = TrialFunction(V)
    u_ = Function(V)
    v = TestFunction(V)

    class Up(SubDomain):
        def inside(self, x, on_boundary):
            return near(x[1], 1)

    class Down(SubDomain):
        def inside(self, x, on_boundary):
            return near(x[1], 0)

    class Left(SubDomain):
        def inside(self, x, on_boundary):
            return near(x[0], 0)

    class Right(SubDomain):
        def inside(self, x, on_boundary):
            return near(x[0], 1)

    left = Left()
    right = Right()
    up = Up()
    down = Down()

    boundary = FacetFunction("size_t", mesh)
    boundary.set_all(0)
    up.mark(boundary, 1)
    down.mark(boundary,2)
    ds = Measure("ds", subdomain_data=boundary)

<<<<<<< HEAD
    bc_func = project(Expression("1", degree=1), V)
=======
    bc_func = project(Expression("sin(x[1])", degree=1), V)
>>>>>>> 5a991852
    bc1 = DirichletBC(V,bc_func,left)
    bc2 = DirichletBC(V,2,right)
    bc = [bc1,bc2]

    g1 = Constant(2)
    g2 = Constant(1)
    f = Function(V)
    f.vector()[:] = 10

    def J(bc):
        a = inner(grad(u), grad(v))*dx
        L = inner(f,v)*dx + inner(g1,v)*ds(1) + inner(g2,v)*ds(2)

        solve(a==L,u_,[bc,bc2])

        return assemble(u_**2*dx)

    _test_adjoint_function_boundary(J, bc1, bc_func)

def test_wrt_function_neumann_boundary():
    mesh = UnitSquareMesh(10,10)

    V = FunctionSpace(mesh,"CG",1)
    u = TrialFunction(V)
    u_ = Function(V)
    v = TestFunction(V)

    class Up(SubDomain):
        def inside(self, x, on_boundary):
            return near(x[1], 1)

    class Down(SubDomain):
        def inside(self, x, on_boundary):
            return near(x[1], 0)

    class Left(SubDomain):
        def inside(self, x, on_boundary):
            return near(x[0], 0)

    class Right(SubDomain):
        def inside(self, x, on_boundary):
            return near(x[0], 1)

    left = Left()
    right = Right()
    up = Up()
    down = Down()

    boundary = FacetFunction("size_t", mesh)
    boundary.set_all(0)
    up.mark(boundary, 1)
    down.mark(boundary,2)
    ds = Measure("ds", subdomain_data=boundary)

    bc1 = DirichletBC(V,Expression("x[1]*x[1]", degree=1),left)
    bc2 = DirichletBC(V,2,right)
    bc = [bc1,bc2]

    g1 = Constant(2)
    g2 = Constant(1)
    f = Function(V)
    f.vector()[:] = 10

    def J(g1):
        a = inner(grad(u), grad(v))*dx
        L = inner(f,v)*dx + inner(g1,v)*ds(1) + inner(g2,v)*ds(2)

        solve(a==L,u_,bc)

        return assemble(u_**2*dx)

    _test_adjoint_constant(J, g1)

def test_wrt_constant():
    mesh = IntervalMesh(10, 0, 1)
    V = FunctionSpace(mesh, "Lagrange", 1)

    c = Constant(1)

    u = TrialFunction(V)
    u_ = Function(V)
    v = TestFunction(V)
    bc = DirichletBC(V, Constant(1), "on_boundary")

    def J(c):
        a = inner(grad(u), grad(v))*dx
        L = c*v*dx
        solve(a == L, u_, bc)
        return assemble(u_**2*dx)

    _test_adjoint_constant(J, c)

def test_wrt_constant_neumann_boundary():
    mesh = UnitSquareMesh(10,10)

    V = FunctionSpace(mesh,"CG",1)
    u = TrialFunction(V)
    u_ = Function(V)
    v = TestFunction(V)

    class Up(SubDomain):
        def inside(self, x, on_boundary):
            return near(x[1], 1)

    class Down(SubDomain):
        def inside(self, x, on_boundary):
            return near(x[1], 0)

    class Left(SubDomain):
        def inside(self, x, on_boundary):
            return near(x[0], 0)

    class Right(SubDomain):
        def inside(self, x, on_boundary):
            return near(x[0], 1)

    left = Left()
    right = Right()
    up = Up()
    down = Down()

    boundary = FacetFunction("size_t", mesh)
    boundary.set_all(0)
    up.mark(boundary, 1)
    down.mark(boundary,2)
    ds = Measure("ds", subdomain_data=boundary)

    bc1 = DirichletBC(V,Expression("x[1]*x[1]", degree=1),left)
    bc2 = DirichletBC(V,2,right)
    bc = [bc1,bc2]

    g1 = Constant(2)
    g2 = Constant(1)
    f = Function(V)
    f.vector()[:] = 10

    def J(g1):
        a = inner(grad(u), grad(v))*dx
        L = inner(f,v)*dx + inner(g1,v)*ds(1) + inner(g2,v)*ds(2)

        solve(a==L,u_,bc)

        return assemble(u_**2*dx)

    _test_adjoint_constant(J, g1)

def test_time_dependent():
    # Defining the domain, 100 points from 0 to 1
    mesh = IntervalMesh(100, 0, 1)

    # Defining function space, test and trial functions
    V = FunctionSpace(mesh,"CG",1)
    u = TrialFunction(V)
    u_ = Function(V)
    v = TestFunction(V)

    # Marking the boundaries
    def left(x, on_boundary):
        return near(x[0],0)

    def right(x, on_boundary):
        return near(x[0],1)

    # Dirichlet boundary conditions
    bc_left = DirichletBC(V, 1, left)
    bc_right = DirichletBC(V, 2, right)
    bc = [bc_left, bc_right]
<<<<<<< HEAD

    # Some variables
    T = 1.0           # Playtime
    dt = 0.1       # Timestep
    f = Constant(1)           # Thermal conductivity constant

    def J(f):
        u_1 = Function(V)
        u_1.vector()[:] = 1 #project(Constant(1),V)
        #u_2 = Function(V)
        #u_1.vector()[0] = 2 
        # Weak formulation. u is the unknown at the current time step, i.e u^(n+1)
        # while u_1 is the solution at the previous time step
        a = u*v*dx + dt*f*inner(grad(u),grad(v))*dx
        L = u_1*v*dx

        # Time loop
        t = dt
        while t <= T:
            solve(a==L, u_, bc)
            u_1.assign(u_)            # Updating solution
            t += dt

        #a = u*v*dx + dt*f*inner(grad(u),grad(v))*dx
        #L = u_2*v*dx

        #solve(a==L, u_, bc)

        return assemble(u_**2*dx)

=======

    # Some variables
    T = 0.2
    dt = 0.1
    f = Constant(1)

    def J(f):
        u_1 = Function(V)
        u_1.vector()[:] = 1 

        a = u_1*u*v*dx + dt*f*inner(grad(u),grad(v))*dx
        L = u_1*v*dx

        # Time loop
        t = dt
        while t <= T:
            solve(a == L, u_, bc)
            u_1.assign(u_)
            t += dt

        return assemble(u_1**2*dx)

>>>>>>> 5a991852
    _test_adjoint_constant(J, f)

def convergence_rates(E_values, eps_values):
    from numpy import log
    r = []
    for i in range(1, len(eps_values)):
        r.append(log(E_values[i]/E_values[i-1])/log(eps_values[i]/eps_values[i-1]))

    return r

def _test_adjoint_function_boundary(J, bc, f):
    import numpy.random
    tape = Tape()
    set_working_tape(tape)

    V = f.function_space()
    h = Function(V)
    h.vector()[:] = 1 #numpy.random.rand(V.dim())
    g = Function(V)

    eps_ = [0.4/2.0**i for i in range(4)]
    residuals = []
    for eps in eps_:
        #f = bc.value()
        g.vector()[:] = f.vector()[:] + eps*h.vector()[:]
        bc.set_value(g)
        Jp = J(bc)
        tape.clear_tape()
        bc.set_value(f)
        Jm = J(bc)
        Jm.set_initial_adj_input(1.0)
        tape.evaluate()

        dJdbc = bc.get_adj_output()
        
<<<<<<< HEAD
        h_vec = []
        import numpy as np
        for key in bc.get_boundary_values():
            h_vec.append(h.vector().array()[key])

        h_vec = np.array(h_vec)

        residual = abs(Jp - Jm - eps*np.dot(dJdbc,h_vec))
=======

        residual = abs(Jp - Jm - eps*dJdbc.inner(h.vector()))
>>>>>>> 5a991852
        residuals.append(residual)

    r = convergence_rates(residuals, eps_)
    print r

    tol = 1E-1
    assert( r[-1] > 2-tol )

def _test_adjoint_constant_boundary(J, bc):
    import numpy.random
    tape = Tape()
    set_working_tape(tape)

    h = Constant(1)
    c = Constant(1)

    eps_ = [0.4/2.0**i for i in range(4)]
    residuals = []
    for eps in eps_:
        bc.set_value(Constant(c + eps*h))
        Jp = J(bc)
        tape.clear_tape()
        bc.set_value(c)
        Jm = J(bc)
        Jm.set_initial_adj_input(1.0)
        tape.evaluate()

        dJdbc = bc.get_adj_output()

        residual = abs(Jp - Jm - eps*dJdbc.sum())
        residuals.append(residual)

    r = convergence_rates(residuals, eps_)
    print r

    tol = 1E-1
    assert( r[-1] > 2-tol )



def _test_adjoint_constant(J, c):
    import numpy.random
    tape = Tape()
    set_working_tape(tape)

    h = Constant(1)

    eps_ = [0.01/2.0**i for i in range(4)]
    residuals = []
    for eps in eps_:

        Jp = J(c + eps*h)
        tape.clear_tape()
        Jm = J(c)
        Jm.set_initial_adj_input(1.0)
        tape.evaluate()

        dJdc = c.get_adj_output()
        print dJdc

        residual = abs(Jp - Jm - eps*dJdc)
        residuals.append(residual)

    r = convergence_rates(residuals, eps_)
    print r

    tol = 1E-1
    assert( r[-1] > 2-tol )

def _test_adjoint(J, f):
    import numpy.random
    tape = Tape()
    set_working_tape(tape)

    V = f.function_space()
    h = Function(V)
    h.vector()[:] = numpy.random.rand(V.dim())

    eps_ = [0.01/2.0**i for i in range(5)]
    residuals = []
    for eps in eps_:

        Jp = J(f + eps*h)
        tape.clear_tape()
        Jm = J(f)
        Jm.set_initial_adj_input(1.0)
        tape.evaluate()

        dJdf = f.get_adj_output()

        residual = abs(Jp - Jm - eps*dJdf.inner(h.vector()))
        residuals.append(residual)

    r = convergence_rates(residuals, eps_)
    print r
    print residuals

    tol = 1E-1
    assert( r[-1] > 2-tol )<|MERGE_RESOLUTION|>--- conflicted
+++ resolved
@@ -170,11 +170,7 @@
     down.mark(boundary,2)
     ds = Measure("ds", subdomain_data=boundary)
 
-<<<<<<< HEAD
-    bc_func = project(Expression("1", degree=1), V)
-=======
     bc_func = project(Expression("sin(x[1])", degree=1), V)
->>>>>>> 5a991852
     bc1 = DirichletBC(V,bc_func,left)
     bc2 = DirichletBC(V,2,right)
     bc = [bc1,bc2]
@@ -342,38 +338,6 @@
     bc_left = DirichletBC(V, 1, left)
     bc_right = DirichletBC(V, 2, right)
     bc = [bc_left, bc_right]
-<<<<<<< HEAD
-
-    # Some variables
-    T = 1.0           # Playtime
-    dt = 0.1       # Timestep
-    f = Constant(1)           # Thermal conductivity constant
-
-    def J(f):
-        u_1 = Function(V)
-        u_1.vector()[:] = 1 #project(Constant(1),V)
-        #u_2 = Function(V)
-        #u_1.vector()[0] = 2 
-        # Weak formulation. u is the unknown at the current time step, i.e u^(n+1)
-        # while u_1 is the solution at the previous time step
-        a = u*v*dx + dt*f*inner(grad(u),grad(v))*dx
-        L = u_1*v*dx
-
-        # Time loop
-        t = dt
-        while t <= T:
-            solve(a==L, u_, bc)
-            u_1.assign(u_)            # Updating solution
-            t += dt
-
-        #a = u*v*dx + dt*f*inner(grad(u),grad(v))*dx
-        #L = u_2*v*dx
-
-        #solve(a==L, u_, bc)
-
-        return assemble(u_**2*dx)
-
-=======
 
     # Some variables
     T = 0.2
@@ -396,7 +360,6 @@
 
         return assemble(u_1**2*dx)
 
->>>>>>> 5a991852
     _test_adjoint_constant(J, f)
 
 def convergence_rates(E_values, eps_values):
@@ -431,20 +394,8 @@
         tape.evaluate()
 
         dJdbc = bc.get_adj_output()
-        
-<<<<<<< HEAD
-        h_vec = []
-        import numpy as np
-        for key in bc.get_boundary_values():
-            h_vec.append(h.vector().array()[key])
-
-        h_vec = np.array(h_vec)
-
-        residual = abs(Jp - Jm - eps*np.dot(dJdbc,h_vec))
-=======
 
         residual = abs(Jp - Jm - eps*dJdbc.inner(h.vector()))
->>>>>>> 5a991852
         residuals.append(residual)
 
     r = convergence_rates(residuals, eps_)
